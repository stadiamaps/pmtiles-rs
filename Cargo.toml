--- conflicted
+++ resolved
@@ -56,11 +56,7 @@
 fast_hilbert = "2.0.1"
 flate2 = { version = "1", optional = true }
 fmmap = { version = "0.4", default-features = false, optional = true }
-<<<<<<< HEAD
 futures-util = { version = "0.3", optional = true }
-hilbert_2d = "1"
-=======
->>>>>>> daeb09a1
 reqwest = { version = "0.12.4", default-features = false, optional = true }
 rust-s3 = { version = "0.35.1", optional = true, default-features = false, features = ["fail-on-err"] }
 serde = { version = "1", optional = true }
