[package]
name = "pmtiles"
version = "0.10.0"
edition = "2021"
authors = ["Luke Seelenbinder <luke.seelenbinder@stadiamaps.com>"]
license = "MIT OR Apache-2.0"
description = "Implementation of the PMTiles v3 spec with multiple sync and async backends."
repository = "https://github.com/stadiamaps/pmtiles-rs"
keywords = ["pmtiles", "gis", "geo"]
rust-version = "1.77.0"
categories = ["science::geo"]

[features]
default = []
http-async = ["__async", "dep:reqwest"]
mmap-async-tokio = ["__async", "dep:fmmap", "fmmap?/tokio-async"]
s3-async-native = ["__async-s3", "__async-s3-nativetls"]
s3-async-rustls = ["__async-s3", "__async-s3-rustls"]
tilejson = ["dep:tilejson", "dep:serde", "dep:serde_json"]
zstd = [ "async-compression/zstd" ]

# Forward some of the common features to reqwest dependency
reqwest-default = ["reqwest?/default"]
reqwest-native-tls = ["reqwest?/native-tls"]
reqwest-rustls-tls = ["reqwest?/rustls-tls"]
reqwest-rustls-tls-webpki-roots = ["reqwest?/rustls-tls-webpki-roots"]
reqwest-rustls-tls-native-roots = ["reqwest?/rustls-tls-native-roots"]

# Internal features, do not use
__async = ["dep:tokio", "async-compression/tokio"]
__async-s3 = ["__async", "dep:rust-s3"]
__async-s3-nativetls = ["rust-s3?/tokio-native-tls"]
__async-s3-rustls = ["rust-s3?/tokio-rustls-tls"]

[dependencies]
# TODO: determine how we want to handle compression in async & sync environments
<<<<<<< HEAD
async-compression = { version = "0.4", features = ["gzip", "brotli"] }
async-recursion = "1"
=======
async-compression = { version = "0.4", features = ["gzip", "zstd", "brotli"] }
>>>>>>> 2b2b14f5
bytes = "1"
fmmap = { version = "0.3", default-features = false, optional = true }
hilbert_2d = "1"
reqwest = { version = "0.12.3", default-features = false, optional = true }
rust-s3 = { version = "0.33.0", optional = true, default-features = false, features = ["fail-on-err"] }
serde = { version = "1", optional = true }
serde_json = { version = "1", optional = true }
thiserror = "1"
tilejson = { version = "0.4", optional = true }
tokio = { version = "1", default-features = false, features = ["io-util"], optional = true }
varint-rs = "2"

[dev-dependencies]
flate2 = "1"
fmmap = { version = "0.3", features = ["tokio-async"] }
reqwest = { version = "0.12.3", features = ["rustls-tls-webpki-roots"] }
tokio = { version = "1", features = ["test-util", "macros", "rt"] }

[package.metadata.docs.rs]
all-features = true

[lints.rust]
unsafe_code = "forbid"
unused_qualifications = "warn"

[lints.clippy]
pedantic = { level = "warn", priority = -1 }
missing_errors_doc = "allow"
module_name_repetitions = "allow"
similar_names = "allow"<|MERGE_RESOLUTION|>--- conflicted
+++ resolved
@@ -34,12 +34,7 @@
 
 [dependencies]
 # TODO: determine how we want to handle compression in async & sync environments
-<<<<<<< HEAD
 async-compression = { version = "0.4", features = ["gzip", "brotli"] }
-async-recursion = "1"
-=======
-async-compression = { version = "0.4", features = ["gzip", "zstd", "brotli"] }
->>>>>>> 2b2b14f5
 bytes = "1"
 fmmap = { version = "0.3", default-features = false, optional = true }
 hilbert_2d = "1"
