# `PMTiles` (for Rust)

[![GitHub](https://img.shields.io/badge/github-stadiamaps/pmtiles--rs-8da0cb?logo=github)](https://github.com/stadiamaps/pmtiles-rs)
[![crates.io version](https://img.shields.io/crates/v/pmtiles.svg)](https://crates.io/crates/pmtiles)
[![docs.rs docs](https://docs.rs/pmtiles/badge.svg)](https://docs.rs/pmtiles)
[![crates.io version](https://img.shields.io/crates/l/pmtiles.svg)](https://github.com/stadiamaps/pmtiles-rs/blob/main/LICENSE-APACHE)
[![CI build](https://github.com/stadiamaps/pmtiles-rs/actions/workflows/ci.yml/badge.svg)](https://github.com/stadiamaps/pmtiles-rs/actions)
[![Codecov](https://img.shields.io/codecov/c/github/stadiamaps/pmtiles-rs)](https://app.codecov.io/gh/stadiamaps/pmtiles-rs)

This crate implements the [PMTiles v3 spec](https://github.com/protomaps/PMTiles/blob/master/spec/v3/spec.md),
originally created by Brandon Liu for Protomaps.

## Features

- Opening and validating `PMTile` archives
- Querying tiles
- Backends supported:
  - Async `mmap` (Tokio) for local files
  - Async `http` and `https` (Reqwuest + Tokio) for URLs
  - Async `s3` (Rust-S3 + Tokio) for S3-compatible buckets
- Creating PMTile archives

## Plans & TODOs

- [ ] Documentation and example code
<<<<<<< HEAD
- [ ] Support conversion to and from MBTiles + `x/y/z`
=======
- [ ] Support writing and conversion to and from `MBTiles` + `x/y/z`
>>>>>>> 6a702ac6
- [ ] Support additional backends (sync `mmap` and `http` at least)
- [ ] Support additional async styles (e.g., `async-std`)

PRs welcome!

## Usage examples

### Reading from a local `PMTiles` file

```rust,no_run
use bytes::Bytes;
use pmtiles::async_reader::AsyncPmTilesReader;

async fn get_tile(z: u8, x: u64, y: u64) -> Option<Bytes> {
  let file = "example.pmtiles";
  // Use `new_with_cached_path` for better performance
  let reader = AsyncPmTilesReader::new_with_path(file).await.unwrap();
  reader.get_tile(z, x, y).await.unwrap()
}
```

### Reading from a URL with a simple directory cache

This example uses a simple hashmap-based cache to optimize reads from a `PMTiles` source. The same caching is available for all other methods.  Note that `HashMapCache` is a rudimentary cache without eviction. You may want to build a more sophisticated cache for production use by implementing the `DirectoryCache` trait.

```rust,no_run
use bytes::Bytes;
use pmtiles::async_reader::AsyncPmTilesReader;
use pmtiles::cache::HashMapCache;
use pmtiles::reqwest::Client;  // Re-exported Reqwest crate

async fn get_tile(z: u8, x: u64, y: u64) -> Option<Bytes> {
  let cache = HashMapCache::default();
  let client = Client::builder().use_rustls_tls().build().unwrap();
  let url = "https://protomaps.github.io/PMTiles/protomaps(vector)ODbL_firenze.pmtiles";
  let reader = AsyncPmTilesReader::new_with_cached_url(cache, client, url).await.unwrap();
  reader.get_tile(z, x, y).await.unwrap()
}
```

### Reading from an S3 bucket with a directory cache

AWS client configuration is fairly none-trivial to document here. See AWS SDK [documentation](https://crates.io/crates/aws-sdk-s3) for more details.

```rust,no_run
use bytes::Bytes;
use pmtiles::async_reader::AsyncPmTilesReader;
use pmtiles::aws_sdk_s3::Client; // Re-exported AWS SDK S3 client
use pmtiles::cache::HashMapCache;

async fn get_tile(client: Client, z: u8, x: u64, y: u64) -> Option<Bytes> {
  let cache = HashMapCache::default();
  let bucket = "https://s3.example.com".to_string();
  let key = "example.pmtiles".to_string();
  let reader = AsyncPmTilesReader::new_with_cached_client_bucket_and_path(cache, client, bucket, key).await.unwrap();
  reader.get_tile(z, x, y).await.unwrap()
}
```

### Writing to a PMTiles file

```rust,no_run
use pmtiles::{PmTilesWriter, TileType};
use std::fs::File;

let file = File::create("example.pmtiles").unwrap();
let mut writer = PmTilesWriter::new(TileType::Mvt).create(file).unwrap();
writer.add_tile(0, 0, 0, &[/*...*/]).unwrap();
writer.finalize().unwrap();
```

## Development

* This project is easier to develop with [just](https://github.com/casey/just#readme), a modern alternative to `make`.
  Install it with `cargo install just`.
* To get a list of available commands, run `just`.
* To run tests, use `just test`.

## License

Licensed under either of

* Apache License, Version 2.0 ([LICENSE-APACHE](LICENSE-APACHE) or <http://www.apache.org/licenses/LICENSE-2.0>)
* MIT license ([LICENSE-MIT](LICENSE-MIT) or <http://opensource.org/licenses/MIT>)
  at your option.

### Contribution

Unless you explicitly state otherwise, any contribution intentionally
submitted for inclusion in the work by you, as defined in the
Apache-2.0 license, shall be dual licensed as above, without any
additional terms or conditions.

## Test Data License

Some `PMTile` fixtures copied from official [PMTiles repository](https://github.com/protomaps/PMTiles/commit/257b41dd0497e05d1d686aa92ce2f742b6251644).<|MERGE_RESOLUTION|>--- conflicted
+++ resolved
@@ -23,11 +23,7 @@
 ## Plans & TODOs
 
 - [ ] Documentation and example code
-<<<<<<< HEAD
-- [ ] Support conversion to and from MBTiles + `x/y/z`
-=======
-- [ ] Support writing and conversion to and from `MBTiles` + `x/y/z`
->>>>>>> 6a702ac6
+- [ ] Support conversion to and from `MBTiles` + `x/y/z`
 - [ ] Support additional backends (sync `mmap` and `http` at least)
 - [ ] Support additional async styles (e.g., `async-std`)
 
