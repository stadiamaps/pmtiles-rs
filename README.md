--- conflicted
+++ resolved
@@ -31,18 +31,6 @@
 
 ## Usage examples
 
-<<<<<<< HEAD
-### Writing a PMTiles file
-
-```rust,no_run
-use pmtiles::{PmTilesWriter, TileType};
-use std::fs::File;
-
-let file = File::create("example.pmtiles").unwrap();
-let mut writer = PmTilesWriter::new(TileType::Mvt).create(file).unwrap();
-writer.add_tile(0, 0, 0, &[/*...*/]).unwrap();
-writer.finalize().unwrap();
-=======
 ### Reading from a local PMTiles file
 
 ```rust,no_run
@@ -93,7 +81,18 @@
   let reader = AsyncPmTilesReader::new_with_cached_client_bucket_and_path(cache, client, bucket, key).await.unwrap();
   reader.get_tile(z, x, y).await.unwrap()
 }
->>>>>>> f8a37b61
+```
+
+### Writing to a PMTiles file
+
+```rust,no_run
+use pmtiles::{PmTilesWriter, TileType};
+use std::fs::File;
+
+let file = File::create("example.pmtiles").unwrap();
+let mut writer = PmTilesWriter::new(TileType::Mvt).create(file).unwrap();
+writer.add_tile(0, 0, 0, &[/*...*/]).unwrap();
+writer.finalize().unwrap();
 ```
 
 ## Development
