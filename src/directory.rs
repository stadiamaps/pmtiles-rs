use std::fmt::{Debug, Formatter};

use bytes::{Buf, Bytes};
use varint_rs::VarintReader as _;
#[cfg(feature = "write")]
use varint_rs::VarintWriter as _;

use crate::error::PmtError;

#[derive(Default, Clone)]
pub struct Directory {
    pub(crate) entries: Vec<DirEntry>,
}

impl Debug for Directory {
    fn fmt(&self, f: &mut Formatter<'_>) -> std::fmt::Result {
        f.write_fmt(format_args!("Directory [entries: {}]", self.entries.len()))
    }
}

impl Directory {
    #[cfg(feature = "write")]
    pub(crate) fn with_capacity(capacity: usize) -> Self {
        Self {
            entries: Vec::with_capacity(capacity),
        }
    }

    #[cfg(feature = "write")]
    pub(crate) fn from_entries(entries: Vec<DirEntry>) -> Self {
        Self { entries }
    }

    #[cfg(feature = "write")]
    pub(crate) fn entries(&self) -> &[DirEntry] {
        &self.entries
    }

    #[cfg(feature = "write")]
    pub(crate) fn push(&mut self, entry: DirEntry) {
        self.entries.push(entry);
    }

    /// Find the directory entry for a given tile ID.
    #[must_use]
    pub fn find_tile_id(&self, tile_id: u64) -> Option<&DirEntry> {
        match self.entries.binary_search_by(|e| e.tile_id.cmp(&tile_id)) {
            Ok(idx) => self.entries.get(idx),
            Err(next_id) => {
                // Adapted from JavaScript code at
                // https://github.com/protomaps/PMTiles/blob/9c7f298fb42290354b8ed0a9b2f50e5c0d270c40/js/index.ts#L210
                if next_id > 0 {
                    let previous_tile = self.entries.get(next_id - 1)?;
                    if previous_tile.is_leaf()
                        || tile_id - previous_tile.tile_id < u64::from(previous_tile.run_length)
                    {
                        return Some(previous_tile);
                    }
                }
                None
            }
        }
    }

    /// Get an estimated byte size of the directory object. Use this for cache eviction.
    #[must_use]
    pub fn get_approx_byte_size(&self) -> usize {
        self.entries.capacity() * size_of::<DirEntry>()
    }
}

impl TryFrom<Bytes> for Directory {
    type Error = PmtError;

    fn try_from(buffer: Bytes) -> Result<Self, Self::Error> {
        let mut buffer = buffer.reader();
        let n_entries = buffer.read_usize_varint()?;

        let mut entries = vec![DirEntry::default(); n_entries];

        // Read tile IDs
        let mut next_tile_id = 0;
        for entry in &mut entries {
            next_tile_id += buffer.read_u64_varint()?;
            entry.tile_id = next_tile_id;
        }

        // Read Run Lengths
        for entry in &mut entries {
            entry.run_length = buffer.read_u32_varint()?;
        }

        // Read Lengths
        for entry in &mut entries {
            entry.length = buffer.read_u32_varint()?;
        }

        // Read Offsets
        let mut last_entry: Option<&DirEntry> = None;
        for entry in &mut entries {
            let offset = buffer.read_u64_varint()?;
            entry.offset = if offset == 0 {
                let e = last_entry.ok_or(PmtError::InvalidEntry)?;
                e.offset + u64::from(e.length)
            } else {
                offset - 1
            };
            last_entry = Some(entry);
        }

        Ok(Directory { entries })
    }
}

#[cfg(feature = "write")]
impl crate::writer::WriteTo for Directory {
    fn write_to<W: std::io::Write>(&self, writer: &mut W) -> std::io::Result<()> {
        // Write number of entries
        writer.write_usize_varint(self.entries.len())?;

        // Write tile IDs
        let mut last_tile_id = 0;
        for entry in &self.entries {
            writer.write_u64_varint(entry.tile_id - last_tile_id)?;
            last_tile_id = entry.tile_id;
        }

        // Write Run Lengths
        for entry in &self.entries {
            writer.write_u32_varint(entry.run_length)?;
        }

        // Write Lengths
        for entry in &self.entries {
            writer.write_u32_varint(entry.length)?;
        }

        // Write Offsets
        let mut last_offset = 0;
        for entry in &self.entries {
            let offset_to_write = if entry.offset == last_offset + u64::from(entry.length) {
                0
            } else {
                entry.offset + 1
            };
            writer.write_u64_varint(offset_to_write)?;
            last_offset = entry.offset;
        }

        Ok(())
    }
}

#[derive(Clone, Default, Debug)]
pub struct DirEntry {
    pub(crate) tile_id: u64,
    pub(crate) offset: u64,
    pub(crate) length: u32,
    pub(crate) run_length: u32,
}

impl DirEntry {
    pub(crate) fn is_leaf(&self) -> bool {
        self.run_length == 0
    }

    #[must_use]
    pub fn iter_coords(&self) -> DirEntryCoordsIter<'_> {
        DirEntryCoordsIter {
            entry: self,
            current: 0,
        }
    }
}

pub struct DirEntryCoordsIter<'a> {
    entry: &'a DirEntry,
    current: u32,
}
impl<'a> Iterator for DirEntryCoordsIter<'a> {
    type Item = (u8, u64, u64);

    fn next(&mut self) -> Option<Self::Item> {
        if self.current < self.entry.run_length {
            let coords =
                crate::tile::calc_tile_coords(self.entry.tile_id + u64::from(self.current));
            self.current += 1;
            Some(coords)
        } else {
            None
        }
    }
}

#[cfg(test)]
mod tests {
    use std::io::{BufReader, Read, Write};
    use std::vec;

    use bytes::BytesMut;

    use super::Directory;
    use crate::header::HEADER_SIZE;
    use crate::tests::RASTER_FILE;
    use crate::Header;

    fn read_root_directory(file: &str) -> Directory {
        let test_file = std::fs::File::open(file).unwrap();
        let mut reader = BufReader::new(test_file);

        let mut header_bytes = BytesMut::zeroed(HEADER_SIZE);
        reader.read_exact(header_bytes.as_mut()).unwrap();

        let header = Header::try_from_bytes(header_bytes.freeze()).unwrap();
        let mut directory_bytes = BytesMut::zeroed(usize::try_from(header.root_length).unwrap());
        reader.read_exact(directory_bytes.as_mut()).unwrap();

        let mut decompressed = BytesMut::zeroed(directory_bytes.len() * 2);
        {
            let mut gunzip = flate2::write::GzDecoder::new(decompressed.as_mut());
            gunzip.write_all(&directory_bytes).unwrap();
        }

        Directory::try_from(decompressed.freeze()).unwrap()
    }

    #[test]
    fn root_directory() {
        let directory = read_root_directory(RASTER_FILE);
        assert_eq!(directory.entries.len(), 84);
        // Note: this is not true for all tiles, just the first few...
        for nth in 0..10 {
            assert_eq!(directory.entries[nth].tile_id, nth as u64);
        }

<<<<<<< HEAD
        assert_eq!(
            directory.entries[57].iter_coords().collect::<Vec<_>>(),
            vec![(3, 4, 6)]
        );

        // ...it breaks pattern on the 59th tile, because it has a run length of 2
=======
        // ...it breaks the pattern on the 59th tile
>>>>>>> 750d3382
        assert_eq!(directory.entries[58].tile_id, 58);
        assert_eq!(directory.entries[58].run_length, 2);
        assert_eq!(directory.entries[58].offset, 422_070);
        assert_eq!(directory.entries[58].length, 850);
        // that also means that it has two entries in xyz
        assert_eq!(
            directory.entries[58].iter_coords().collect::<Vec<_>>(),
            vec![(3, 4, 7), (3, 5, 7)]
        );
    }

    #[test]
    #[cfg(feature = "write")]
    fn write_directory() {
        use crate::writer::WriteTo as _;

        let root_dir = read_root_directory(RASTER_FILE);
        let mut buf = vec![];
        root_dir.write_to(&mut buf).unwrap();
        let dir = Directory::try_from(bytes::Bytes::from(buf)).unwrap();
        assert!(root_dir
            .entries
            .iter()
            .enumerate()
            .all(|(idx, entry)| dir.entries[idx].tile_id == entry.tile_id
                && dir.entries[idx].run_length == entry.run_length
                && dir.entries[idx].offset == entry.offset
                && dir.entries[idx].length == entry.length));
    }
}<|MERGE_RESOLUTION|>--- conflicted
+++ resolved
@@ -233,16 +233,12 @@
             assert_eq!(directory.entries[nth].tile_id, nth as u64);
         }
 
-<<<<<<< HEAD
         assert_eq!(
             directory.entries[57].iter_coords().collect::<Vec<_>>(),
             vec![(3, 4, 6)]
         );
 
-        // ...it breaks pattern on the 59th tile, because it has a run length of 2
-=======
-        // ...it breaks the pattern on the 59th tile
->>>>>>> 750d3382
+        // ...it breaks the pattern on the 59th tile, because it has a run length of 2
         assert_eq!(directory.entries[58].tile_id, 58);
         assert_eq!(directory.entries[58].run_length, 2);
         assert_eq!(directory.entries[58].offset, 422_070);
