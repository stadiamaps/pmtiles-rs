#![cfg_attr(all(feature = "__all_non_conflicting"), doc = include_str!("../README.md"))]

#[cfg(feature = "__async")]
pub mod async_reader;
#[cfg(feature = "__async-aws-s3")]
mod backend_aws_s3;
#[cfg(feature = "http-async")]
mod backend_http;
#[cfg(feature = "mmap-async-tokio")]
mod backend_mmap;
#[cfg(feature = "__async-s3")]
mod backend_s3;
#[cfg(feature = "__async")]
pub mod cache;
mod directory;
mod error;
mod header;
<<<<<<< HEAD
=======
#[cfg(any(feature = "__async", feature = "write"))]
>>>>>>> 750d3382
mod tile;
#[cfg(feature = "write")]
mod writer;

/// Re-export of crate exposed in our API to simplify dependency management
#[cfg(feature = "__async-aws-s3")]
pub use aws_sdk_s3;
#[cfg(feature = "aws-s3-async")]
pub use backend_aws_s3::AwsS3Backend;
#[cfg(feature = "http-async")]
pub use backend_http::HttpBackend;
#[cfg(feature = "mmap-async-tokio")]
pub use backend_mmap::MmapBackend;
#[cfg(feature = "__async-s3")]
pub use backend_s3::S3Backend;
pub use directory::{DirEntry, Directory};
pub use error::{PmtError, PmtResult};
pub use header::{Compression, Header, TileType};
/// Re-export of crate exposed in our API to simplify dependency management
#[cfg(feature = "http-async")]
pub use reqwest;
/// Re-export of crate exposed in our API to simplify dependency management
#[cfg(feature = "__async-s3")]
pub use s3;
/// Re-export of crate exposed in our API to simplify dependency management
#[cfg(feature = "tilejson")]
pub use tilejson;
#[cfg(feature = "write")]
pub use writer::{PmTilesStreamWriter, PmTilesWriter};

#[cfg(test)]
mod tests {
    pub const RASTER_FILE: &str = "fixtures/stamen_toner(raster)CC-BY+ODbL_z3.pmtiles";
    pub const VECTOR_FILE: &str = "fixtures/protomaps(vector)ODbL_firenze.pmtiles";
}<|MERGE_RESOLUTION|>--- conflicted
+++ resolved
@@ -15,10 +15,7 @@
 mod directory;
 mod error;
 mod header;
-<<<<<<< HEAD
-=======
 #[cfg(any(feature = "__async", feature = "write"))]
->>>>>>> 750d3382
 mod tile;
 #[cfg(feature = "write")]
 mod writer;
