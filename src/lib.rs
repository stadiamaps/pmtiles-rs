--- conflicted
+++ resolved
@@ -34,16 +34,9 @@
 pub use directory::{DirEntry, Directory};
 pub use error::{PmtError, PmtResult};
 pub use header::{Compression, Header, TileType};
-<<<<<<< HEAD
 pub use tile::tile_id;
 pub use writer::{PmTilesStreamWriter, PmTilesWriter};
-//
-// Re-export crates exposed in our API to simplify dependency management
-#[cfg(feature = "__async-aws-s3")]
-pub use aws_sdk_s3;
-=======
 /// Re-export of crate exposed in our API to simplify dependency management
->>>>>>> 30040fa9
 #[cfg(feature = "http-async")]
 pub use reqwest;
 /// Re-export of crate exposed in our API to simplify dependency management
